--- conflicted
+++ resolved
@@ -341,87 +341,6 @@
   font-size: 0.8125rem;
 }
 
-<<<<<<< HEAD
-.diff-section {
-  display: flex;
-  flex-direction: column;
-  gap: 0.75rem;
-}
-
-.diff-header {
-  display: flex;
-  align-items: center;
-  justify-content: space-between;
-  gap: 0.5rem;
-}
-
-.diff-header h2 {
-  margin: 0;
-  font-size: 1rem;
-}
-
-.diff-clear {
-  border: 1px solid rgba(148, 163, 184, 0.4);
-  border-radius: 0.5rem;
-  background: rgba(30, 41, 59, 0.7);
-  color: inherit;
-  font-size: 0.8125rem;
-  padding: 0.3rem 0.75rem;
-  cursor: pointer;
-}
-
-.diff-clear:disabled {
-  opacity: 0.6;
-  cursor: not-allowed;
-}
-
-.diff-config {
-  display: grid;
-  gap: 0.5rem;
-}
-
-.diff-config label {
-  display: flex;
-  flex-direction: column;
-  gap: 0.25rem;
-  font-size: 0.75rem;
-  opacity: 0.85;
-}
-
-.diff-config input {
-  background: rgba(15, 23, 42, 0.8);
-  border: 1px solid rgba(148, 163, 184, 0.35);
-  border-radius: 0.5rem;
-  padding: 0.3rem 0.6rem;
-  color: inherit;
-  font-size: 0.8125rem;
-}
-
-.diff-actions {
-  display: flex;
-  flex-wrap: wrap;
-  gap: 0.5rem;
-}
-
-.diff-primary,
-.diff-secondary {
-  border-radius: 0.5rem;
-  padding: 0.4rem 0.85rem;
-  font-size: 0.8125rem;
-  cursor: pointer;
-  border: 1px solid rgba(148, 163, 184, 0.4);
-  background: rgba(30, 41, 59, 0.8);
-  color: inherit;
-}
-
-.diff-primary {
-  background: rgba(59, 130, 246, 0.2);
-  border-color: rgba(96, 165, 250, 0.5);
-}
-
-.diff-primary:disabled,
-.diff-secondary:disabled {
-=======
 .library-import {
   display: flex;
   flex-direction: column;
@@ -473,59 +392,10 @@
 }
 
 .import-button:disabled {
->>>>>>> 64436f47
   opacity: 0.6;
   cursor: not-allowed;
 }
 
-<<<<<<< HEAD
-.diff-hint {
-  opacity: 0.7;
-  font-size: 0.8rem;
-  margin: 0;
-}
-
-.diff-error {
-  margin: 0;
-  font-size: 0.8rem;
-  color: #f87171;
-}
-
-.diff-status {
-  margin: 0;
-  font-size: 0.8rem;
-  opacity: 0.75;
-}
-
-.diff-conflicts {
-  display: flex;
-  flex-direction: column;
-  gap: 0.5rem;
-}
-
-.diff-conflicts h3 {
-  margin: 0;
-  font-size: 0.85rem;
-  font-weight: 600;
-}
-
-.diff-conflicts ul {
-  margin: 0;
-  padding-left: 1rem;
-  display: flex;
-  flex-direction: column;
-  gap: 0.4rem;
-  font-size: 0.78rem;
-}
-
-.diff-conflicts li {
-  line-height: 1.35;
-}
-
-.diff-conflicts p {
-  margin: 0.2rem 0 0;
-  opacity: 0.8;
-=======
 .import-status {
   margin: 0;
   font-size: 0.8rem;
@@ -571,7 +441,6 @@
   max-height: 10rem;
   overflow: auto;
   white-space: pre-wrap;
->>>>>>> 64436f47
 }
 
 .outline-body {
